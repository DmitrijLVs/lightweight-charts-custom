import { ensureNotNull } from '../helpers/assertions';
import { IDestroyable } from '../helpers/idestroyable';
import { clone, merge } from '../helpers/strict-type-checks';

import { BarPrice } from '../model/bar';
import { Coordinate } from '../model/coordinate';
import { PlotRowSearchMode } from '../model/plot-list';
import { PriceLineOptions } from '../model/price-line-options';
<<<<<<< HEAD
import { RangeImpl } from '../model/range-impl';
import { Series } from '../model/series';
=======
import { Series, SeriesPartialOptionsInternal } from '../model/series';
>>>>>>> a6c3e813
import { SeriesMarker } from '../model/series-markers';
import {
	SeriesOptionsMap,
	SeriesPartialOptionsMap,
	SeriesType,
} from '../model/series-options';
import { LogicalRange, TimePointIndex } from '../model/time-data';
import { TimeScaleVisibleRange } from '../model/time-scale-visible-range';

import { IPriceScaleApiProvider } from './chart-api';
import { DataUpdatesConsumer, SeriesDataItemTypeMap, Time } from './data-consumer';
import { convertTime } from './data-layer';
import { IPriceLine } from './iprice-line';
<<<<<<< HEAD
import { BarsInfo, IPriceFormatter, ISeriesApi } from './iseries-api';
=======
import { IPriceScaleApi } from './iprice-scale-api';
import { IPriceFormatter, ISeriesApi } from './iseries-api';
>>>>>>> a6c3e813
import { priceLineOptionsDefaults } from './options/price-line-options-defaults';
import { PriceLine } from './price-line-api';

function migrateOptions<TSeriesType extends SeriesType>(options: SeriesPartialOptionsMap[TSeriesType]): SeriesPartialOptionsInternal<TSeriesType> {
	// tslint:disable-next-line:deprecation
	const { overlay, ...res } = options;
	if (overlay) {
		res.priceScaleId = '';
	}
	return res;
}

export class SeriesApi<TSeriesType extends SeriesType> implements ISeriesApi<TSeriesType>, IDestroyable {
	protected _series: Series<TSeriesType>;
	protected _dataUpdatesConsumer: DataUpdatesConsumer<TSeriesType>;

	private readonly _priceScaleApiProvider: IPriceScaleApiProvider;

	public constructor(series: Series<TSeriesType>, dataUpdatesConsumer: DataUpdatesConsumer<TSeriesType>, priceScaleApiProvider: IPriceScaleApiProvider) {
		this._series = series;
		this._dataUpdatesConsumer = dataUpdatesConsumer;
		this._priceScaleApiProvider = priceScaleApiProvider;
	}

	public destroy(): void {
		delete this._series;
		delete this._dataUpdatesConsumer;
	}

	public priceFormatter(): IPriceFormatter {
		return this._series.formatter();
	}

	public series(): Series<TSeriesType> {
		return this._series;
	}

	public priceToCoordinate(price: BarPrice): Coordinate | null {
		const firstValue = this._series.firstValue();
		if (firstValue === null) {
			return null;
		}

		return this._series.priceScale().priceToCoordinate(price, firstValue.value);
	}

	public coordinateToPrice(coordinate: Coordinate): BarPrice | null {
		const firstValue = this._series.firstValue();
		if (firstValue === null) {
			return null;
		}
		return this._series.priceScale().coordinateToPrice(coordinate, firstValue.value);
	}

	// tslint:disable-next-line:cyclomatic-complexity
	public barsInLogicalRange(range: LogicalRange | null): BarsInfo | null {
		if (range === null) {
			return null;
		}

		// we use TimeScaleVisibleRange here to convert LogicalRange to strict range properly
		const correctedRange = new TimeScaleVisibleRange(
			new RangeImpl(range.from, range.to)
		).strictRange() as RangeImpl<TimePointIndex>;

		const bars = this._series.data().bars();
		if (bars.isEmpty()) {
			return null;
		}

		const dataFirstBarInRange = bars.search(correctedRange.left(), PlotRowSearchMode.NearestRight);
		const dataLastBarInRange = bars.search(correctedRange.right(), PlotRowSearchMode.NearestLeft);

		const dataFirstIndex = ensureNotNull(bars.firstIndex());
		const dataLastIndex = ensureNotNull(bars.lastIndex());

		// this means that we request data in the data gap
		// e.g. let's say we have series with data [0..10, 30..60]
		// and we request bars info in range [15, 25]
		// thus, dataFirstBarInRange will be with index 30 and dataLastBarInRange with 10
		if (dataFirstBarInRange !== null && dataLastBarInRange !== null && dataFirstBarInRange.index > dataLastBarInRange.index) {
			return {
				barsBefore: range.from - dataFirstIndex,
				barsAfter: dataLastIndex - range.to,
			};
		}

		const barsBefore = (dataFirstBarInRange === null || dataFirstBarInRange.index === dataFirstIndex)
			? range.from - dataFirstIndex
			: dataFirstBarInRange.index - dataFirstIndex;

		const barsAfter = (dataLastBarInRange === null || dataLastBarInRange.index === dataLastIndex)
			? dataLastIndex - range.to
			: dataLastIndex - dataLastBarInRange.index;

		const result: BarsInfo = { barsBefore, barsAfter };

		// actually they can't exist separately
		if (dataFirstBarInRange !== null && dataLastBarInRange !== null) {
			result.from = dataFirstBarInRange.time.businessDay || dataFirstBarInRange.time.timestamp;
			result.to = dataLastBarInRange.time.businessDay || dataLastBarInRange.time.timestamp;
		}

		return result;
	}

	public setData(data: SeriesDataItemTypeMap[TSeriesType][]): void {
		this._dataUpdatesConsumer.applyNewData(this._series, data);
	}

	public update(bar: SeriesDataItemTypeMap[TSeriesType]): void {
		this._dataUpdatesConsumer.updateData(this._series, bar);
	}

	public setMarkers(data: SeriesMarker<Time>[]): void {
		const convertedMarkers = data.map((marker: SeriesMarker<Time>) => ({
			...marker,
			time: convertTime(marker.time),
		}));
		this._series.setMarkers(convertedMarkers);
	}

	public applyOptions(options: SeriesPartialOptionsMap[TSeriesType]): void {
		const migratedOptions = migrateOptions(options);
		this._series.applyOptions(migratedOptions);
	}

	public options(): Readonly<SeriesOptionsMap[TSeriesType]> {
		return clone(this._series.options());
	}

	public priceScale(): IPriceScaleApi {
		return this._priceScaleApiProvider.priceScale(this._series.priceScale().id());
	}

	public createPriceLine(options: PriceLineOptions): IPriceLine {
		const strictOptions = merge(clone(priceLineOptionsDefaults), options) as PriceLineOptions;
		const priceLine = this._series.createPriceLine(strictOptions);
		return new PriceLine(priceLine);
	}

	public removePriceLine(line: IPriceLine): void {
		this._series.removePriceLine((line as PriceLine).priceLine());
	}
}<|MERGE_RESOLUTION|>--- conflicted
+++ resolved
@@ -6,12 +6,8 @@
 import { Coordinate } from '../model/coordinate';
 import { PlotRowSearchMode } from '../model/plot-list';
 import { PriceLineOptions } from '../model/price-line-options';
-<<<<<<< HEAD
 import { RangeImpl } from '../model/range-impl';
-import { Series } from '../model/series';
-=======
 import { Series, SeriesPartialOptionsInternal } from '../model/series';
->>>>>>> a6c3e813
 import { SeriesMarker } from '../model/series-markers';
 import {
 	SeriesOptionsMap,
@@ -25,12 +21,8 @@
 import { DataUpdatesConsumer, SeriesDataItemTypeMap, Time } from './data-consumer';
 import { convertTime } from './data-layer';
 import { IPriceLine } from './iprice-line';
-<<<<<<< HEAD
+import { IPriceScaleApi } from './iprice-scale-api';
 import { BarsInfo, IPriceFormatter, ISeriesApi } from './iseries-api';
-=======
-import { IPriceScaleApi } from './iprice-scale-api';
-import { IPriceFormatter, ISeriesApi } from './iseries-api';
->>>>>>> a6c3e813
 import { priceLineOptionsDefaults } from './options/price-line-options-defaults';
 import { PriceLine } from './price-line-api';
 
