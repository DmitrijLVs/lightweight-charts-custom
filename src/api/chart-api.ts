--- conflicted
+++ resolved
@@ -93,29 +93,22 @@
 	private readonly _priceScaleApi: Map<string, PriceScaleApi> = new Map();
 	private readonly _timeScaleApi: TimeScaleApi;
 
-<<<<<<< HEAD
-	public constructor(container: HTMLElement, options: ChartOptions) {
-		// migrate price scale options
-		// tslint:disable-next-line:deprecation
-		if (options.priceScale.position) {
-			options = clone(options);
-			// tslint:disable-next-line:deprecation
-			options.leftPriceScale.visible = options.priceScale.position === 'left';
-			// tslint:disable-next-line:deprecation
-			options.rightPriceScale.visible = options.priceScale.position === 'right';
-			// tslint:disable-next-line:deprecation
-			delete options.priceScale.position;
-		}
-
-		this._chartWidget = new ChartWidget(container, options);
-=======
 	public constructor(container: HTMLElement, options?: DeepPartial<ChartOptions>) {
 		const internalOptions = (options === undefined) ?
 			clone(chartOptionsDefaults) :
 			merge(clone(chartOptionsDefaults), toInternalOptions(options)) as ChartOptionsInternal;
 
+			// tslint:disable-next-line:deprecation
+		if (internalOptions.priceScale.position) {
+			// tslint:disable-next-line:deprecation
+			internalOptions.leftPriceScale.visible = internalOptions.priceScale.position === 'left';
+			// tslint:disable-next-line:deprecation
+			internalOptions.rightPriceScale.visible = internalOptions.priceScale.position === 'right';
+			// tslint:disable-next-line:deprecation
+			delete internalOptions.priceScale.position;
+		}
+
 		this._chartWidget = new ChartWidget(container, internalOptions);
->>>>>>> e0e1e2c1
 		this._chartWidget.model().timeScale().visibleBarsChanged().subscribe(this._onVisibleBarsChanged.bind(this));
 
 		this._chartWidget.clicked().subscribe(
