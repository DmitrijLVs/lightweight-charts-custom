import { createPreconfiguredCanvas, getCanvasDevicePixelRatio, getContext2D, Size } from '../gui/canvas-utils';

import { ensureDefined } from '../helpers/assertions';
import { drawScaled } from '../helpers/canvas-helpers';
import { IDestroyable } from '../helpers/idestroyable';
import { makeFont } from '../helpers/make-font';

import { TextWidthCache } from '../model/text-width-cache';

const MAX_COUNT = 200;

interface Item {
	text: string;
	textWidth: number;
	width: number;
	height: number;
	canvas: HTMLCanvasElement;
}

export class LabelsImageCache implements IDestroyable {
	private _textWidthCache: TextWidthCache = new TextWidthCache(MAX_COUNT);
	private _fontSize: number = 0;
	private _color: string = '';
	private _font: string = '';
	private _keys: string[] = [];
	private _hash: Map<string, Item> = new Map();

	public constructor(fontSize: number, color: string, fontFamily?: string, fontStyle?: string) {
		this._fontSize = fontSize;
		this._color = color;
		this._font = makeFont(fontSize, fontFamily, fontStyle);
	}

	public destroy(): void {
		delete this._textWidthCache;
		this._keys = [];
		this._hash.clear();
	}

	public paintTo(ctx: CanvasRenderingContext2D, text: string, x: number, y: number, align: string): void {
		const label = this.getLabelImage(ctx, text);
		if (align !== 'left') {
			x -= label.textWidth;
		}

		y -= Math.floor(label.height / 2);

		ctx.drawImage(
			label.canvas,
			0, 0, label.width, label.height,
			x, y,
			label.width, label.height
		);
	}

	public getLabelImage(ctx: CanvasRenderingContext2D, text: string): Item {
		let item: Item;
		if (this._hash.has(text)) {
			// Cache hit!
			item = ensureDefined(this._hash.get(text));
		} else {
			if (this._keys.length >= MAX_COUNT) {
				const key = ensureDefined(this._keys.shift());
				this._hash.delete(key);
			}

			const pixelRatio = getCanvasDevicePixelRatio(ctx.canvas);

			const margin = Math.ceil(this._fontSize / 4.5);
			const baselineOffset = Math.round(this._fontSize / 10);
			const textWidth = Math.ceil(this._textWidthCache.measureText(ctx, text));
			const width = Math.round(textWidth + margin * 2);
			const height = this._fontSize + margin * 2;
			const canvas = createPreconfiguredCanvas(document, new Size(width, height));

			// Allocate new
			item = {
				text: text,
				textWidth: Math.round(Math.max(1, textWidth)),
				width: Math.ceil(width * pixelRatio),
				height: Math.ceil(height * pixelRatio),
				canvas: canvas,
			};

			if (textWidth !== 0) {
				this._keys.push(item.text);
				this._hash.set(item.text, item);
			}

			ctx = getContext2D(item.canvas);
<<<<<<< HEAD
			drawScaled(ctx, pixelRatio, () => {
				ctx.translate(0.5, 0.5);
				ctx.font = this._font;
				ctx.fillStyle = this._color;
				ctx.fillText(text, 0, height - margin - baselineOffset);
			});
=======
			ctx.save();
			ctx.setTransform(pixelRatio, 0, 0, pixelRatio, 0, 0);
			ctx.translate(0.5, 0.5);

			ctx.font = this._font;
			ctx.fillStyle = this._color;
			ctx.fillText(text, 0, height - margin - baselineOffset);
			ctx.restore();

			item.width = Math.ceil(item.width * pixelRatio);
			item.height = Math.ceil(item.height * pixelRatio);
>>>>>>> 20e43588
		}

		return item;
	}
}<|MERGE_RESOLUTION|>--- conflicted
+++ resolved
@@ -88,26 +88,12 @@
 			}
 
 			ctx = getContext2D(item.canvas);
-<<<<<<< HEAD
 			drawScaled(ctx, pixelRatio, () => {
 				ctx.translate(0.5, 0.5);
 				ctx.font = this._font;
 				ctx.fillStyle = this._color;
 				ctx.fillText(text, 0, height - margin - baselineOffset);
 			});
-=======
-			ctx.save();
-			ctx.setTransform(pixelRatio, 0, 0, pixelRatio, 0, 0);
-			ctx.translate(0.5, 0.5);
-
-			ctx.font = this._font;
-			ctx.fillStyle = this._color;
-			ctx.fillText(text, 0, height - margin - baselineOffset);
-			ctx.restore();
-
-			item.width = Math.ceil(item.width * pixelRatio);
-			item.height = Math.ceil(item.height * pixelRatio);
->>>>>>> 20e43588
 		}
 
 		return item;
