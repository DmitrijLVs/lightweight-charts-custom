import { Binding as CanvasCoordinateSpaceBinding, bindToDevicePixelRatio } from 'fancy-canvas/coordinate-space';

import { ensureNotNull } from '../helpers/assertions';

export class Size {
	public h: number;
	public w: number;

	public constructor(w: number, h: number) {
		this.w = w;
		this.h = h;
	}

	public equals(size: Size): boolean {
		return (this.w === size.w) && (this.h === size.h);
	}
}

export function getCanvasDevicePixelRatio(canvas: HTMLCanvasElement): number {
	return canvas.ownerDocument &&
		canvas.ownerDocument.defaultView &&
		canvas.ownerDocument.defaultView.devicePixelRatio
		|| 1;
}

export function getContext2D(canvas: HTMLCanvasElement): CanvasRenderingContext2D {
	const ctx = ensureNotNull(canvas.getContext('2d'));
	ctx.resetTransform();
	return ctx;
}

<<<<<<< HEAD
=======
export function clearRect(ctx: CanvasRenderingContext2D, x: number, y: number, w: number, h: number, clearColor: string): void {
	ctx.save();
	ctx.globalCompositeOperation = 'copy';
	ctx.fillStyle = clearColor;
	ctx.fillRect(x, y, w, h);
	ctx.restore();
}

>>>>>>> 20e43588
function createCanvas(doc: Document): HTMLCanvasElement {
	const canvas = doc.createElement('canvas');
	disableSelection(canvas);
	return canvas;
}

export function createPreconfiguredCanvas(doc: Document, size: Size): HTMLCanvasElement {
	const canvas = createCanvas(doc);

	const pixelRatio = getCanvasDevicePixelRatio(canvas);
	// we should keep the layout size...
	canvas.style.width = `${size.w}px`;
	canvas.style.height = `${size.h}px`;
	// ...but multiply coordinate space dimensions to device pixel ratio
	canvas.width = size.w * pixelRatio;
	canvas.height = size.h * pixelRatio;
	return canvas;
}

export function createBoundCanvas(parentElement: HTMLElement, size: Size): CanvasCoordinateSpaceBinding {
	const doc = ensureNotNull(parentElement.ownerDocument);
	const canvas = createCanvas(doc);
	parentElement.appendChild(canvas);

	const binding = bindToDevicePixelRatio(canvas);
	binding.resizeCanvas({
		width: size.w,
		height: size.h,
	});
	return binding;
}

function disableSelection(canvas: HTMLCanvasElement): void {
	canvas.style.userSelect = 'none';
	canvas.style.webkitUserSelect = 'none';
	canvas.style.msUserSelect = 'none';
	// tslint:disable-next-line:no-any
	(canvas as any).style.MozUserSelect = 'none';

	canvas.style.webkitTapHighlightColor = 'transparent';
}

export function drawScaled(ctx: CanvasRenderingContext2D, ratio: number, func: () => void): void {
	ctx.save();
	ctx.scale(ratio, ratio);
	func();
	ctx.restore();
}<|MERGE_RESOLUTION|>--- conflicted
+++ resolved
@@ -29,17 +29,6 @@
 	return ctx;
 }
 
-<<<<<<< HEAD
-=======
-export function clearRect(ctx: CanvasRenderingContext2D, x: number, y: number, w: number, h: number, clearColor: string): void {
-	ctx.save();
-	ctx.globalCompositeOperation = 'copy';
-	ctx.fillStyle = clearColor;
-	ctx.fillRect(x, y, w, h);
-	ctx.restore();
-}
-
->>>>>>> 20e43588
 function createCanvas(doc: Document): HTMLCanvasElement {
 	const canvas = doc.createElement('canvas');
 	disableSelection(canvas);
