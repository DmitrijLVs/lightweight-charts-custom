import { CanvasElementBitmapSizeBinding, equalSizes, Size, size } from 'fancy-canvas';

import { ensureNotNull } from '../helpers/assertions';
import { clearRect, clearRectWithGradient } from '../helpers/canvas-helpers';
import { Delegate } from '../helpers/delegate';
import { IDestroyable } from '../helpers/idestroyable';
import { ISubscription } from '../helpers/isubscription';

import { ChartModel, HoveredObject, TrackingModeExitMode } from '../model/chart-model';
import { Coordinate } from '../model/coordinate';
import { IDataSource } from '../model/idata-source';
import { InvalidationLevel } from '../model/invalidate-mask';
import { IPriceDataSource } from '../model/iprice-data-source';
import { Pane } from '../model/pane';
import { Point } from '../model/point';
import { TimePointIndex } from '../model/time-data';
import { CanvasRenderingTarget, createCanvasRenderingTarget } from '../renderers/canvas-rendering-target';
import { IPaneRenderer } from '../renderers/ipane-renderer';
import { IPaneView } from '../views/pane/ipane-view';

import { createBoundCanvas } from './canvas-utils';
import { ChartWidget } from './chart-widget';
import { KineticAnimation } from './kinetic-animation';
import { MouseEventHandler, MouseEventHandlerEventBase, MouseEventHandlerMouseEvent, MouseEventHandlers, MouseEventHandlerTouchEvent, Position, TouchMouseEvent } from './mouse-event-handler';
import { PriceAxisWidget, PriceAxisWidgetSide } from './price-axis-widget';

const enum Constants {
	MinScrollSpeed = 0.2,
	MaxScrollSpeed = 7,
	DumpingCoeff = 0.997,
	ScrollMinMove = 15,
}

type DrawFunction = (renderer: IPaneRenderer, target: CanvasRenderingTarget, isHovered: boolean, hitTestData?: unknown) => void;

function drawBackground(renderer: IPaneRenderer, target: CanvasRenderingTarget, isHovered: boolean, hitTestData?: unknown): void {
	if (renderer.drawBackground) {
		renderer.drawBackground(target, isHovered, hitTestData);
	}
}

function drawForeground(renderer: IPaneRenderer, target: CanvasRenderingTarget, isHovered: boolean, hitTestData?: unknown): void {
	renderer.draw(target, isHovered, hitTestData);
}

type PaneViewsGetter = (source: IDataSource, pane: Pane) => readonly IPaneView[];

function sourcePaneViews(source: IDataSource, pane: Pane): readonly IPaneView[] {
	return source.paneViews(pane);
}

function sourceLabelPaneViews(source: IDataSource, pane: Pane): readonly IPaneView[] {
	return source.labelPaneViews(pane);
}

function sourceTopPaneViews(source: IDataSource, pane: Pane): readonly IPaneView[] {
	return source.topPaneViews !== undefined ? source.topPaneViews(pane) : [];
}

export interface HitTestResult {
	source: IPriceDataSource;
	object?: HoveredObject;
	view: IPaneView;
}

interface HitTestPaneViewResult {
	view: IPaneView;
	object?: HoveredObject;
}

interface StartScrollPosition extends Point {
	timestamp: number;
	localX: Coordinate;
	localY: Coordinate;
}

export class PaneWidget implements IDestroyable, MouseEventHandlers {
	private readonly _chart: ChartWidget;
	private _state: Pane | null;
	private _size: Size = size({ width: 0, height: 0 });
	private _leftPriceAxisWidget: PriceAxisWidget | null = null;
	private _rightPriceAxisWidget: PriceAxisWidget | null = null;
	private readonly _paneCell: HTMLElement;
	private readonly _leftAxisCell: HTMLElement;
	private readonly _rightAxisCell: HTMLElement;
	private readonly _canvasBinding: CanvasElementBitmapSizeBinding;
	private readonly _topCanvasBinding: CanvasElementBitmapSizeBinding;
	private readonly _rowElement: HTMLElement;
	private readonly _mouseEventHandler: MouseEventHandler;
	private _startScrollingPos: StartScrollPosition | null = null;
	private _isScrolling: boolean = false;
	private _clicked: Delegate<TimePointIndex | null, Point> = new Delegate();
	private _prevPinchScale: number = 0;
	private _longTap: boolean = false;
	private _startTrackPoint: Point | null = null;
	private _exitTrackingModeOnNextTry: boolean = false;
	private _initCrosshairPosition: Point | null = null;
	private _scrollXAnimation: KineticAnimation | null = null;
	private _isSettingSize: boolean = false;

	public constructor(chart: ChartWidget, state: Pane) {
		this._chart = chart;

		this._state = state;
		this._state.onDestroyed().subscribe(this._onStateDestroyed.bind(this), this, true);

		this._paneCell = document.createElement('td');
		this._paneCell.style.padding = '0';
		this._paneCell.style.position = 'relative';

		const paneWrapper = document.createElement('div');
		paneWrapper.style.width = '100%';
		paneWrapper.style.height = '100%';
		paneWrapper.style.position = 'relative';
		paneWrapper.style.overflow = 'hidden';

		this._leftAxisCell = document.createElement('td');
		this._leftAxisCell.style.padding = '0';

		this._rightAxisCell = document.createElement('td');
		this._rightAxisCell.style.padding = '0';

		this._paneCell.appendChild(paneWrapper);

		this._canvasBinding = createBoundCanvas(paneWrapper, size({ width: 16, height: 16 }));
		this._canvasBinding.subscribeSuggestedBitmapSizeChanged(this._canvasSuggestedBitmapSizeChangedHandler);
		const canvas = this._canvasBinding.canvasElement;
		canvas.style.position = 'absolute';
		canvas.style.zIndex = '1';
		canvas.style.left = '0';
		canvas.style.top = '0';

		this._topCanvasBinding = createBoundCanvas(paneWrapper, size({ width: 16, height: 16 }));
		this._topCanvasBinding.subscribeSuggestedBitmapSizeChanged(this._topCanvasSuggestedBitmapSizeChangedHandler);
		const topCanvas = this._topCanvasBinding.canvasElement;
		topCanvas.style.position = 'absolute';
		topCanvas.style.zIndex = '2';
		topCanvas.style.left = '0';
		topCanvas.style.top = '0';

		this._rowElement = document.createElement('tr');
		this._rowElement.appendChild(this._leftAxisCell);
		this._rowElement.appendChild(this._paneCell);
		this._rowElement.appendChild(this._rightAxisCell);
		this.updatePriceAxisWidgetsStates();

		this._mouseEventHandler = new MouseEventHandler(
			this._topCanvasBinding.canvasElement,
			this,
			{
				treatVertTouchDragAsPageScroll: () => this._startTrackPoint === null && !this._chart.options().handleScroll.vertTouchDrag,
				treatHorzTouchDragAsPageScroll: () => this._startTrackPoint === null && !this._chart.options().handleScroll.horzTouchDrag,
			}
		);
	}

	public destroy(): void {
		if (this._leftPriceAxisWidget !== null) {
			this._leftPriceAxisWidget.destroy();
		}
		if (this._rightPriceAxisWidget !== null) {
			this._rightPriceAxisWidget.destroy();
		}

		this._topCanvasBinding.unsubscribeSuggestedBitmapSizeChanged(this._topCanvasSuggestedBitmapSizeChangedHandler);
		this._topCanvasBinding.dispose();

		this._canvasBinding.unsubscribeSuggestedBitmapSizeChanged(this._canvasSuggestedBitmapSizeChangedHandler);
		this._canvasBinding.dispose();

		if (this._state !== null) {
			this._state.onDestroyed().unsubscribeAll(this);
		}

		this._mouseEventHandler.destroy();
	}

	public state(): Pane {
		return ensureNotNull(this._state);
	}

	public setState(pane: Pane | null): void {
		if (this._state !== null) {
			this._state.onDestroyed().unsubscribeAll(this);
		}

		this._state = pane;

		if (this._state !== null) {
			this._state.onDestroyed().subscribe(PaneWidget.prototype._onStateDestroyed.bind(this), this, true);
		}

		this.updatePriceAxisWidgetsStates();
	}

	public chart(): ChartWidget {
		return this._chart;
	}

	public getElement(): HTMLElement {
		return this._rowElement;
	}

	public updatePriceAxisWidgetsStates(): void {
		if (this._state === null) {
			return;
		}

		this._recreatePriceAxisWidgets();
		if (this._model().serieses().length === 0) {
			return;
		}

		if (this._leftPriceAxisWidget !== null) {
			const leftPriceScale = this._state.leftPriceScale();
			this._leftPriceAxisWidget.setPriceScale(ensureNotNull(leftPriceScale));
		}
		if (this._rightPriceAxisWidget !== null) {
			const rightPriceScale = this._state.rightPriceScale();
			this._rightPriceAxisWidget.setPriceScale(ensureNotNull(rightPriceScale));
		}
	}

	public updatePriceAxisWidgets(): void {
		if (this._leftPriceAxisWidget !== null) {
			this._leftPriceAxisWidget.update();
		}
		if (this._rightPriceAxisWidget !== null) {
			this._rightPriceAxisWidget.update();
		}
	}

	public stretchFactor(): number {
		return this._state !== null ? this._state.stretchFactor() : 0;
	}

	public setStretchFactor(stretchFactor: number): void {
		if (this._state) {
			this._state.setStretchFactor(stretchFactor);
		}
	}

	public mouseEnterEvent(event: MouseEventHandlerMouseEvent): void {
		if (!this._state) {
			return;
		}
		this._onMouseEvent();

		const x = event.localX;
		const y = event.localY;

		this._setCrosshairPosition(x, y);
	}

	public mouseDownEvent(event: MouseEventHandlerMouseEvent): void {
		this._onMouseEvent();
		this._mouseTouchDownEvent();
		this._setCrosshairPosition(event.localX, event.localY);
	}

	public mouseMoveEvent(event: MouseEventHandlerMouseEvent): void {
		if (!this._state) {
			return;
		}
		this._onMouseEvent();

		const x = event.localX;
		const y = event.localY;

		this._setCrosshairPosition(x, y);
		const hitTest = this.hitTest(x, y);
		this._model().setHoveredSource(hitTest && { source: hitTest.source, object: hitTest.object });
	}

	public mouseClickEvent(event: MouseEventHandlerMouseEvent): void {
		if (this._state === null) {
			return;
		}
		this._onMouseEvent();
		this._fireClickedDelegate(event);
	}

	public pressedMouseMoveEvent(event: MouseEventHandlerMouseEvent): void {
		this._onMouseEvent();
		this._pressedMouseTouchMoveEvent(event);
		this._setCrosshairPosition(event.localX, event.localY);
	}

	public mouseUpEvent(event: MouseEventHandlerMouseEvent): void {
		if (this._state === null) {
			return;
		}
		this._onMouseEvent();

		this._longTap = false;

		this._endScroll(event);
	}

	public tapEvent(event: MouseEventHandlerTouchEvent): void {
		if (this._state === null) {
			return;
		}
		this._fireClickedDelegate(event);
	}

	public longTapEvent(event: MouseEventHandlerTouchEvent): void {
		this._longTap = true;

		if (this._startTrackPoint === null) {
			const point: Point = { x: event.localX, y: event.localY };
			this._startTrackingMode(point, point);
		}
	}

	public mouseLeaveEvent(event: MouseEventHandlerMouseEvent): void {
		if (this._state === null) {
			return;
		}
		this._onMouseEvent();

		this._state.model().setHoveredSource(null);
		this._clearCrosshairPosition();
	}

	public clicked(): ISubscription<TimePointIndex | null, Point> {
		return this._clicked;
	}

	public pinchStartEvent(): void {
		this._prevPinchScale = 1;
		this._terminateKineticAnimation();
	}

	public pinchEvent(middlePoint: Position, scale: number): void {
		if (!this._chart.options().handleScale.pinch) {
			return;
		}

		const zoomScale = (scale - this._prevPinchScale) * 5;
		this._prevPinchScale = scale;

		this._model().zoomTime(middlePoint.x as Coordinate, zoomScale);
	}

	public touchStartEvent(event: MouseEventHandlerTouchEvent): void {
		this._longTap = false;
		this._exitTrackingModeOnNextTry = this._startTrackPoint !== null;

		this._mouseTouchDownEvent();

		if (this._startTrackPoint !== null) {
			const crosshair = this._model().crosshairSource();
			this._initCrosshairPosition = { x: crosshair.appliedX(), y: crosshair.appliedY() };
			this._startTrackPoint = { x: event.localX, y: event.localY };
		}
	}

	public touchMoveEvent(event: MouseEventHandlerTouchEvent): void {
		if (this._state === null) {
			return;
		}

		const x = event.localX;
		const y = event.localY;
		if (this._startTrackPoint !== null) {
			// tracking mode: move crosshair
			this._exitTrackingModeOnNextTry = false;
			const origPoint = ensureNotNull(this._initCrosshairPosition);
			const newX = origPoint.x + (x - this._startTrackPoint.x) as Coordinate;
			const newY = origPoint.y + (y - this._startTrackPoint.y) as Coordinate;
			this._setCrosshairPosition(newX, newY);
			return;
		}

		this._pressedMouseTouchMoveEvent(event);
	}

	public touchEndEvent(event: MouseEventHandlerTouchEvent): void {
		if (this.chart().options().trackingMode.exitMode === TrackingModeExitMode.OnTouchEnd) {
			this._exitTrackingModeOnNextTry = true;
		}
		this._tryExitTrackingMode();
		this._endScroll(event);
	}

	public hitTest(x: Coordinate, y: Coordinate): HitTestResult | null {
		const state = this._state;
		if (state === null) {
			return null;
		}

		const sources = state.orderedSources();
		for (const source of sources) {
			const sourceResult = this._hitTestPaneView(source.paneViews(state), x, y);
			if (sourceResult !== null) {
				return {
					source: source,
					view: sourceResult.view,
					object: sourceResult.object,
				};
			}
		}

		return null;
	}

	public setPriceAxisSize(width: number, position: PriceAxisWidgetSide): void {
		const priceAxisWidget = position === 'left' ? this._leftPriceAxisWidget : this._rightPriceAxisWidget;
		ensureNotNull(priceAxisWidget).setSize(size({ width, height: this._size.height }));
	}

	public getSize(): Size {
		return this._size;
	}

	public setSize(newSize: Size): void {
		if (equalSizes(this._size, newSize)) {
			return;
		}

<<<<<<< HEAD
		this._size = newSize;

		this._canvasBinding.resizeCanvasElement(newSize);
		this._topCanvasBinding.resizeCanvasElement(newSize);

		this._paneCell.style.width = newSize.width + 'px';
		this._paneCell.style.height = newSize.height + 'px';
=======
		this._size = size;
		this._isSettingSize = true;
		this._canvasBinding.resizeCanvas({ width: size.w, height: size.h });
		this._topCanvasBinding.resizeCanvas({ width: size.w, height: size.h });
		this._isSettingSize = false;
		this._paneCell.style.width = size.w + 'px';
		this._paneCell.style.height = size.h + 'px';
>>>>>>> e45ed5b8
	}

	public recalculatePriceScales(): void {
		const pane = ensureNotNull(this._state);
		pane.recalculatePriceScale(pane.leftPriceScale());
		pane.recalculatePriceScale(pane.rightPriceScale());

		for (const source of pane.dataSources()) {
			if (pane.isOverlay(source)) {
				const priceScale = source.priceScale();
				if (priceScale !== null) {
					pane.recalculatePriceScale(priceScale);
				}

				// for overlay drawings price scale is owner's price scale
				// however owner's price scale could not contain ds
				source.updateAllViews();
			}
		}
	}

	public getImage(): HTMLCanvasElement {
		return this._canvasBinding.canvasElement;
	}

	public paint(type: InvalidationLevel): void {
		if (type === InvalidationLevel.None) {
			return;
		}

		if (this._state === null) {
			return;
		}

		if (type > InvalidationLevel.Cursor) {
			this.recalculatePriceScales();
		}

		if (this._leftPriceAxisWidget !== null) {
			this._leftPriceAxisWidget.paint(type);
		}
		if (this._rightPriceAxisWidget !== null) {
			this._rightPriceAxisWidget.paint(type);
		}

		if (type !== InvalidationLevel.Cursor) {
<<<<<<< HEAD
			const target = createCanvasRenderingTarget(this._canvasBinding);
			if (target !== null) {
				this._drawBackground(target);
				if (this._state) {
					this._drawGrid(target);
					this._drawWatermark(target);
					this._drawSources(target, sourcePaneViews);
				}
=======
			const ctx = getContext2D(this._canvasBinding.canvas);
			ctx.save();
			this._drawBackground(ctx, this._canvasBinding.pixelRatio);
			if (this._state) {
				this._drawGrid(ctx, this._canvasBinding.pixelRatio);
				this._drawWatermark(ctx, this._canvasBinding.pixelRatio);
				this._drawSources(ctx, this._canvasBinding.pixelRatio, sourcePaneViews);
				this._drawSources(ctx, this._canvasBinding.pixelRatio, sourceLabelPaneViews);
>>>>>>> e45ed5b8
			}
			target?.destroy();
		}

		const topTarget = createCanvasRenderingTarget(this._topCanvasBinding);
		if (topTarget !== null) {
			topTarget.context.clearRect(0, 0, topTarget.bitmapSize.width, topTarget.bitmapSize.height);
			this._drawSources(topTarget, sourceTopPaneViews);
			this._drawCrosshair(topTarget);
		}
		topTarget?.destroy();
	}

	public leftPriceAxisWidget(): PriceAxisWidget | null {
		return this._leftPriceAxisWidget;
	}

	public rightPriceAxisWidget(): PriceAxisWidget | null {
		return this._rightPriceAxisWidget;
	}

	private _onStateDestroyed(): void {
		if (this._state !== null) {
			this._state.onDestroyed().unsubscribeAll(this);
		}

		this._state = null;
	}

<<<<<<< HEAD
	private _drawBackground(target: CanvasRenderingTarget): void {
		const { width, height } = target.bitmapSize;
		const model = this._model();
		const topColor = model.backgroundTopColor();
		const bottomColor = model.backgroundBottomColor();
=======
	private _fireClickedDelegate(event: MouseEventHandlerEventBase): void {
		const x = event.localX;
		const y = event.localY;

		if (this._clicked.hasListeners()) {
			this._clicked.fire(this._model().timeScale().coordinateToIndex(x), { x, y });
		}
	}

	private _drawBackground(ctx: CanvasRenderingContext2D, pixelRatio: number): void {
		drawScaled(ctx, pixelRatio, () => {
			const model = this._model();
			const topColor = model.backgroundTopColor();
			const bottomColor = model.backgroundBottomColor();
>>>>>>> e45ed5b8

		if (topColor === bottomColor) {
			clearRect(target.context, 0, 0, width, height, bottomColor);
		} else {
			clearRectWithGradient(target.context, 0, 0, width, height, topColor, bottomColor);
		}
	}

	private _drawGrid(target: CanvasRenderingTarget): void {
		const state = ensureNotNull(this._state);
		const paneView = state.grid().paneView();
		const renderer = paneView.renderer(state.height(), state.width());

		if (renderer !== null) {
			target.context.save();
			renderer.draw(target, false);
			target.context.restore();
		}
	}

	private _drawWatermark(target: CanvasRenderingTarget): void {
		const source = this._model().watermarkSource();
		this._drawSourceImpl(target, sourcePaneViews, drawBackground, source);
		this._drawSourceImpl(target, sourcePaneViews, drawForeground, source);
	}

	private _drawCrosshair(target: CanvasRenderingTarget): void {
		this._drawSourceImpl(target, sourcePaneViews, drawForeground, this._model().crosshairSource());
	}

	private _drawSources(target: CanvasRenderingTarget, paneViewsGetter: PaneViewsGetter): void {
		const state = ensureNotNull(this._state);
		const sources = state.orderedSources();

		for (const source of sources) {
			this._drawSourceImpl(target, paneViewsGetter, drawBackground, source);
		}

		for (const source of sources) {
			this._drawSourceImpl(target, paneViewsGetter, drawForeground, source);
		}
	}

	private _drawSourceImpl(
		target: CanvasRenderingTarget,
		paneViewsGetter: PaneViewsGetter,
		drawFn: DrawFunction,
		source: IDataSource
	): void {
		const state = ensureNotNull(this._state);
		const paneViews = paneViewsGetter(source, state);
		const height = state.height();
		const width = state.width();
		const hoveredSource = state.model().hoveredSource();
		const isHovered = hoveredSource !== null && hoveredSource.source === source;
		const objecId = hoveredSource !== null && isHovered && hoveredSource.object !== undefined
			? hoveredSource.object.hitTestData
			: undefined;

		for (const paneView of paneViews) {
			const renderer = paneView.renderer(height, width);
			if (renderer !== null) {
				target.context.save();
				drawFn(renderer, target, isHovered, objecId);
				target.context.restore();
			}
		}
	}

	private _hitTestPaneView(paneViews: readonly IPaneView[], x: Coordinate, y: Coordinate): HitTestPaneViewResult | null {
		for (const paneView of paneViews) {
			const renderer = paneView.renderer(this._size.height, this._size.width);
			if (renderer !== null && renderer.hitTest) {
				const result = renderer.hitTest(x, y);
				if (result !== null) {
					return {
						view: paneView,
						object: result,
					};
				}
			}
		}

		return null;
	}

	private _recreatePriceAxisWidgets(): void {
		if (this._state === null) {
			return;
		}
		const chart = this._chart;
		const leftAxisVisible = this._state.leftPriceScale().options().visible;
		const rightAxisVisible = this._state.rightPriceScale().options().visible;
		if (!leftAxisVisible && this._leftPriceAxisWidget !== null) {
			this._leftAxisCell.removeChild(this._leftPriceAxisWidget.getElement());
			this._leftPriceAxisWidget.destroy();
			this._leftPriceAxisWidget = null;
		}
		if (!rightAxisVisible && this._rightPriceAxisWidget !== null) {
			this._rightAxisCell.removeChild(this._rightPriceAxisWidget.getElement());
			this._rightPriceAxisWidget.destroy();
			this._rightPriceAxisWidget = null;
		}
		const rendererOptionsProvider = chart.model().rendererOptionsProvider();
		if (leftAxisVisible && this._leftPriceAxisWidget === null) {
			this._leftPriceAxisWidget = new PriceAxisWidget(this, chart.options().layout, rendererOptionsProvider, 'left');
			this._leftAxisCell.appendChild(this._leftPriceAxisWidget.getElement());
		}
		if (rightAxisVisible && this._rightPriceAxisWidget === null) {
			this._rightPriceAxisWidget = new PriceAxisWidget(this, chart.options().layout, rendererOptionsProvider, 'right');
			this._rightAxisCell.appendChild(this._rightPriceAxisWidget.getElement());
		}
	}

	private _preventScroll(event: TouchMouseEvent): boolean {
		return event.isTouch && this._longTap || this._startTrackPoint !== null;
	}

	private _correctXCoord(x: Coordinate): Coordinate {
		return Math.max(0, Math.min(x, this._size.width - 1)) as Coordinate;
	}

	private _correctYCoord(y: Coordinate): Coordinate {
		return Math.max(0, Math.min(y, this._size.height - 1)) as Coordinate;
	}

	private _setCrosshairPosition(x: Coordinate, y: Coordinate): void {
		this._model().setAndSaveCurrentPosition(this._correctXCoord(x), this._correctYCoord(y), ensureNotNull(this._state));
	}

	private _clearCrosshairPosition(): void {
		this._model().clearCurrentPosition();
	}

	private _tryExitTrackingMode(): void {
		if (this._exitTrackingModeOnNextTry) {
			this._startTrackPoint = null;
			this._clearCrosshairPosition();
		}
	}

	private _startTrackingMode(startTrackPoint: Point, crossHairPosition: Point): void {
		this._startTrackPoint = startTrackPoint;
		this._exitTrackingModeOnNextTry = false;
		this._setCrosshairPosition(crossHairPosition.x, crossHairPosition.y);
		const crosshair = this._model().crosshairSource();
		this._initCrosshairPosition = { x: crosshair.appliedX(), y: crosshair.appliedY() };
	}

	private _model(): ChartModel {
		return this._chart.model();
	}

	private _finishScroll(): void {
		const model = this._model();
		const state = this.state();
		const priceScale = state.defaultPriceScale();

		model.endScrollPrice(state, priceScale);
		model.endScrollTime();
		this._startScrollingPos = null;
		this._isScrolling = false;
	}

	private _endScroll(event: TouchMouseEvent): void {
		if (!this._isScrolling) {
			return;
		}

		const startAnimationTime = performance.now();

		if (this._scrollXAnimation !== null) {
			this._scrollXAnimation.start(event.localX, startAnimationTime);
		}

		if ((this._scrollXAnimation === null || this._scrollXAnimation.finished(startAnimationTime))) {
			// animation is not needed
			this._finishScroll();
			return;
		}

		const model = this._model();
		const timeScale = model.timeScale();

		const scrollXAnimation = this._scrollXAnimation;

		const animationFn = () => {
			if ((scrollXAnimation.terminated())) {
				// animation terminated, see _terminateKineticAnimation
				return;
			}

			const now = performance.now();

			let xAnimationFinished = scrollXAnimation.finished(now);
			if (!scrollXAnimation.terminated()) {
				const prevRightOffset = timeScale.rightOffset();
				model.scrollTimeTo(scrollXAnimation.getPosition(now));
				if (prevRightOffset === timeScale.rightOffset()) {
					xAnimationFinished = true;
					this._scrollXAnimation = null;
				}
			}

			if (xAnimationFinished) {
				this._finishScroll();
				return;
			}

			requestAnimationFrame(animationFn);
		};

		requestAnimationFrame(animationFn);
	}

	private _onMouseEvent(): void {
		this._startTrackPoint = null;
	}

	private _mouseTouchDownEvent(): void {
		if (!this._state) {
			return;
		}

		this._terminateKineticAnimation();

		if (document.activeElement !== document.body && document.activeElement !== document.documentElement) {
			// If any focusable element except the page itself is focused, remove the focus
			(ensureNotNull(document.activeElement) as HTMLElement).blur();
		} else {
			// Clear selection
			const selection = document.getSelection();
			if (selection !== null) {
				selection.removeAllRanges();
			}
		}

		const priceScale = this._state.defaultPriceScale();

		if (priceScale.isEmpty() || this._model().timeScale().isEmpty()) {
			return;
		}
	}

	// eslint-disable-next-line complexity
	private _pressedMouseTouchMoveEvent(event: TouchMouseEvent): void {
		if (this._state === null) {
			return;
		}

		const model = this._model();

		if (model.timeScale().isEmpty()) {
			return;
		}

		const chartOptions = this._chart.options();
		const scrollOptions = chartOptions.handleScroll;
		const kineticScrollOptions = chartOptions.kineticScroll;
		if (
			(!scrollOptions.pressedMouseMove || event.isTouch) &&
			(!scrollOptions.horzTouchDrag && !scrollOptions.vertTouchDrag || !event.isTouch)
		) {
			return;
		}

		const priceScale = this._state.defaultPriceScale();

		const now = performance.now();

		if (this._startScrollingPos === null && !this._preventScroll(event)) {
			this._startScrollingPos = {
				x: event.clientX,
				y: event.clientY,
				timestamp: now,
				localX: event.localX,
				localY: event.localY,
			};
		}

		if (this._scrollXAnimation !== null) {
			this._scrollXAnimation.addPosition(event.localX, now);
		}

		if (
			this._startScrollingPos !== null &&
			!this._isScrolling &&
			(this._startScrollingPos.x !== event.clientX || this._startScrollingPos.y !== event.clientY)
		) {
			if (
				this._scrollXAnimation === null && (
					event.isTouch && kineticScrollOptions.touch ||
					!event.isTouch && kineticScrollOptions.mouse
				)
			) {
				this._scrollXAnimation = new KineticAnimation(
					Constants.MinScrollSpeed,
					Constants.MaxScrollSpeed,
					Constants.DumpingCoeff,
					Constants.ScrollMinMove
				);
				this._scrollXAnimation.addPosition(this._startScrollingPos.localX, this._startScrollingPos.timestamp);
				this._scrollXAnimation.addPosition(event.localX, now);
			}

			if (!priceScale.isEmpty()) {
				model.startScrollPrice(this._state, priceScale, event.localY);
			}

			model.startScrollTime(event.localX);
			this._isScrolling = true;
		}

		if (this._isScrolling) {
			// this allows scrolling not default price scales
			if (!priceScale.isEmpty()) {
				model.scrollPriceTo(this._state, priceScale, event.localY);
			}

			model.scrollTimeTo(event.localX);
		}
	}

	private _terminateKineticAnimation(): void {
		const now = performance.now();
		const xAnimationFinished = this._scrollXAnimation === null || this._scrollXAnimation.finished(now);
		if (this._scrollXAnimation !== null) {
			if (!xAnimationFinished) {
				this._finishScroll();
			}
		}

		if (this._scrollXAnimation !== null) {
			this._scrollXAnimation.terminate();
			this._scrollXAnimation = null;
		}
	}

<<<<<<< HEAD
	private readonly _canvasSuggestedBitmapSizeChangedHandler = () => {
		this._canvasBinding.applySuggestedBitmapSize();
		if (this._state !== null) {
			this._model().lightUpdate();
		}
	};

	private readonly _topCanvasSuggestedBitmapSizeChangedHandler = () => {
		this._topCanvasBinding.applySuggestedBitmapSize();
		if (this._state !== null) {
			this._model().lightUpdate();
		}
=======
	private readonly _canvasConfiguredHandler = () => {
		if (this._isSettingSize || this._state === null) {
			return;
		}

		this._model().lightUpdate();
	};

	private readonly _topCanvasConfiguredHandler = () => {
		if (this._isSettingSize || this._state === null) {
			return;
		}

		this._model().lightUpdate();
>>>>>>> e45ed5b8
	};
}<|MERGE_RESOLUTION|>--- conflicted
+++ resolved
@@ -419,23 +419,13 @@
 			return;
 		}
 
-<<<<<<< HEAD
 		this._size = newSize;
-
+		this._isSettingSize = true;
 		this._canvasBinding.resizeCanvasElement(newSize);
 		this._topCanvasBinding.resizeCanvasElement(newSize);
-
+		this._isSettingSize = false;
 		this._paneCell.style.width = newSize.width + 'px';
 		this._paneCell.style.height = newSize.height + 'px';
-=======
-		this._size = size;
-		this._isSettingSize = true;
-		this._canvasBinding.resizeCanvas({ width: size.w, height: size.h });
-		this._topCanvasBinding.resizeCanvas({ width: size.w, height: size.h });
-		this._isSettingSize = false;
-		this._paneCell.style.width = size.w + 'px';
-		this._paneCell.style.height = size.h + 'px';
->>>>>>> e45ed5b8
 	}
 
 	public recalculatePriceScales(): void {
@@ -482,7 +472,6 @@
 		}
 
 		if (type !== InvalidationLevel.Cursor) {
-<<<<<<< HEAD
 			const target = createCanvasRenderingTarget(this._canvasBinding);
 			if (target !== null) {
 				this._drawBackground(target);
@@ -490,17 +479,8 @@
 					this._drawGrid(target);
 					this._drawWatermark(target);
 					this._drawSources(target, sourcePaneViews);
+					this._drawSources(target, sourceLabelPaneViews);
 				}
-=======
-			const ctx = getContext2D(this._canvasBinding.canvas);
-			ctx.save();
-			this._drawBackground(ctx, this._canvasBinding.pixelRatio);
-			if (this._state) {
-				this._drawGrid(ctx, this._canvasBinding.pixelRatio);
-				this._drawWatermark(ctx, this._canvasBinding.pixelRatio);
-				this._drawSources(ctx, this._canvasBinding.pixelRatio, sourcePaneViews);
-				this._drawSources(ctx, this._canvasBinding.pixelRatio, sourceLabelPaneViews);
->>>>>>> e45ed5b8
 			}
 			target?.destroy();
 		}
@@ -530,28 +510,20 @@
 		this._state = null;
 	}
 
-<<<<<<< HEAD
+	private _fireClickedDelegate(event: MouseEventHandlerEventBase): void {
+		const x = event.localX;
+		const y = event.localY;
+
+		if (this._clicked.hasListeners()) {
+			this._clicked.fire(this._model().timeScale().coordinateToIndex(x), { x, y });
+		}
+	}
+
 	private _drawBackground(target: CanvasRenderingTarget): void {
 		const { width, height } = target.bitmapSize;
 		const model = this._model();
 		const topColor = model.backgroundTopColor();
 		const bottomColor = model.backgroundBottomColor();
-=======
-	private _fireClickedDelegate(event: MouseEventHandlerEventBase): void {
-		const x = event.localX;
-		const y = event.localY;
-
-		if (this._clicked.hasListeners()) {
-			this._clicked.fire(this._model().timeScale().coordinateToIndex(x), { x, y });
-		}
-	}
-
-	private _drawBackground(ctx: CanvasRenderingContext2D, pixelRatio: number): void {
-		drawScaled(ctx, pixelRatio, () => {
-			const model = this._model();
-			const topColor = model.backgroundTopColor();
-			const bottomColor = model.backgroundBottomColor();
->>>>>>> e45ed5b8
 
 		if (topColor === bottomColor) {
 			clearRect(target.context, 0, 0, width, height, bottomColor);
@@ -890,34 +862,21 @@
 		}
 	}
 
-<<<<<<< HEAD
 	private readonly _canvasSuggestedBitmapSizeChangedHandler = () => {
+		if (this._isSettingSize || this._state === null) {
+			return;
+		}
+
 		this._canvasBinding.applySuggestedBitmapSize();
-		if (this._state !== null) {
-			this._model().lightUpdate();
-		}
-	};
-
-	private readonly _topCanvasSuggestedBitmapSizeChangedHandler = () => {
-		this._topCanvasBinding.applySuggestedBitmapSize();
-		if (this._state !== null) {
-			this._model().lightUpdate();
-		}
-=======
-	private readonly _canvasConfiguredHandler = () => {
-		if (this._isSettingSize || this._state === null) {
-			return;
-		}
-
 		this._model().lightUpdate();
 	};
 
-	private readonly _topCanvasConfiguredHandler = () => {
+	private readonly _topCanvasSuggestedBitmapSizeChangedHandler = () => {
 		if (this._isSettingSize || this._state === null) {
 			return;
 		}
 
+		this._topCanvasBinding.applySuggestedBitmapSize();
 		this._model().lightUpdate();
->>>>>>> e45ed5b8
 	};
 }