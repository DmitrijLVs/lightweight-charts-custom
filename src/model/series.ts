--- conflicted
+++ resolved
@@ -481,11 +481,11 @@
 		return this._options.title;
 	}
 
-<<<<<<< HEAD
 	private _isOverlay(): boolean {
 		const priceScale = this.priceScale();
 		return !isDefaultPriceScale(priceScale.id());
-=======
+	}
+
 	private _autoscaleInfoImpl(startTimePoint: TimePointIndex, endTimePoint: TimePointIndex): AutoscaleInfoImpl | null {
 		if (!isInteger(startTimePoint) || !isInteger(endTimePoint) || this.data().isEmpty()) {
 			return null;
@@ -510,7 +510,6 @@
 		}
 
 		return new AutoscaleInfoImpl(range,	this._markersPaneView.autoScaleMargins());
->>>>>>> 48938f37
 	}
 
 	private _markerRadius(): number {
