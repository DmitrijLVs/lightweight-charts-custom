--- conflicted
+++ resolved
@@ -162,18 +162,12 @@
 		return this._options;
 	}
 
-<<<<<<< HEAD
-	public applyOptions(options: DeepPartial<ChartOptions>): void {
-=======
 	public applyOptions(options: DeepPartial<ChartOptionsInternal>): void {
 		// TODO: implement this
->>>>>>> e0e1e2c1
 		merge(this._options, options);
 
 		// migrate price scale options
-		// tslint:disable-next-line: deprecation
 		options = clone(options);
-		// tslint:disable-next-line: deprecation
 		if (options.priceScale) {
 			options.leftPriceScale = options.leftPriceScale || {};
 			options.rightPriceScale = options.rightPriceScale || {};
@@ -181,9 +175,7 @@
 			const position = options.priceScale.position;
 			// tslint:disable-next-line: deprecation
 			delete options.priceScale.position;
-			// tslint:disable-next-line: deprecation
 			options.leftPriceScale = merge(options.leftPriceScale, options.priceScale);
-			// tslint:disable-next-line: deprecation
 			options.rightPriceScale = merge(options.rightPriceScale, options.priceScale);
 			if (position === 'left') {
 				options.leftPriceScale.visible = true;
