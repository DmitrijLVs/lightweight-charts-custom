// eslint-env node

module.exports = [
	{
		name: 'ESM',
		path: 'dist/lightweight-charts.esm.production.js',
<<<<<<< HEAD
		limit: '41 KB',
=======
		limit: '42.5 KB',
>>>>>>> e53dd992
	},
	{
		name: 'Standalone',
		path: 'dist/lightweight-charts.standalone.production.js',
<<<<<<< HEAD
		limit: '41.5 KB',
=======
		limit: '43 KB',
>>>>>>> e53dd992
	},
];<|MERGE_RESOLUTION|>--- conflicted
+++ resolved
@@ -4,19 +4,11 @@
 	{
 		name: 'ESM',
 		path: 'dist/lightweight-charts.esm.production.js',
-<<<<<<< HEAD
-		limit: '41 KB',
-=======
 		limit: '42.5 KB',
->>>>>>> e53dd992
 	},
 	{
 		name: 'Standalone',
 		path: 'dist/lightweight-charts.standalone.production.js',
-<<<<<<< HEAD
-		limit: '41.5 KB',
-=======
 		limit: '43 KB',
->>>>>>> e53dd992
 	},
 ];