--- conflicted
+++ resolved
@@ -37,12 +37,8 @@
     "chai": "~4.2.0",
     "clean-publish": "~1.1.2",
     "dts-bundle-generator": "~3.1.0",
-<<<<<<< HEAD
-    "eslint": "6.0.1",
+    "eslint": "~6.1.0",
     "fancy-canvas": "0.1.2",
-=======
-    "eslint": "~6.1.0",
->>>>>>> 044ed759
     "glob": "~7.1.4",
     "markdown-it": "~9.0.0",
     "markdown-it-anchor": "~5.2.4",
