{
  "private": true,
  "version": "3.4.0",
  "name": "lightweight-charts",
  "author": "TradingView, Inc.",
  "license": "Apache-2.0",
  "description": "Financial lightweight charts built with HTML5 canvas",
  "bugs": {
    "url": "https://github.com/tradingview/lightweight-charts/issues"
  },
  "repository": {
    "type": "git",
    "url": "https://github.com/tradingview/lightweight-charts.git"
  },
  "module": "dist/lightweight-charts.esm.production.js",
  "main": "index.js",
  "typings": "dist/typings.d.ts",
  "files": [
    "dist/**",
    "index.js"
  ],
  "keywords": [
    "financial-charting-library",
    "charting-library",
    "html5-charts",
    "canvas",
    "typescript",
    "charting",
    "charts"
  ],
  "engines": {
    "node": ">=12.18.1"
  },
  "dependencies": {
    "fancy-canvas": "0.2.2"
  },
  "devDependencies": {
    "@rollup/plugin-node-resolve": "~13.0.0",
    "@rollup/plugin-replace": "~2.4.2",
    "@size-limit/file": "~4.10.3",
    "@types/chai": "~4.2.9",
    "@types/mocha": "~8.2.0",
    "@types/node": "~12.12.47",
    "@types/pixelmatch": "~5.2.1",
    "@types/pngjs": "~6.0.0",
    "@types/puppeteer": "~5.4.0",
    "@typescript-eslint/eslint-plugin": "~4.24.0",
    "@typescript-eslint/eslint-plugin-tslint": "~4.24.0",
    "@typescript-eslint/parser": "~4.24.0",
    "bytes": "~3.1.0",
    "chai": "~4.3.4",
    "cross-env": "~7.0.0",
    "dts-bundle-generator": "~5.9.0",
    "eslint": "~7.26.0",
    "eslint-plugin-deprecation": "~1.2.0",
    "eslint-plugin-import": "~2.23.2",
    "eslint-plugin-jsdoc": "~34.8.2",
    "eslint-plugin-markdown": "~2.1.0",
    "eslint-plugin-prefer-arrow": "~1.2.1",
    "eslint-plugin-unicorn": "~32.0.1",
    "express": "~4.17.1",
    "glob": "~7.1.6",
    "markdown-it": "~12.0.2",
    "markdown-it-anchor": "~7.1.0",
    "markdownlint-cli": "~0.27.1",
    "mocha": "~8.4.0",
    "npm-run-all": "~4.1.5",
    "pixelmatch": "~5.2.1",
    "pngjs": "~6.0.0",
    "puppeteer": "~9.1.1",
    "rimraf": "~3.0.2",
    "rollup": "~2.48.0",
    "rollup-plugin-terser": "~7.0.2",
    "size-limit": "~4.10.3",
    "ts-node": "~9.1.1",
<<<<<<< HEAD
    "ts-transformer-properties-rename": "~0.10.0",
=======
    "ts-transformer-properties-rename": "~0.11.0",
>>>>>>> 4e267e06
    "ts-transformer-strip-const-enums": "~1.0.1",
    "tslib": "2.2.0",
    "tslint": "6.1.3",
    "tslint-eslint-rules": "~5.4.0",
    "tslint-microsoft-contrib": "~6.2.0",
    "ttypescript": "~1.5.10",
    "typescript": "4.2.4"
  },
  "scripts": {
    "postinstall": "npm run install-hooks",
    "install-hooks": "node scripts/githooks/install.js",
    "clean": "rimraf lib/ dist/",
    "bundle-dts": "tsc --noEmit --allowJs dts-config.js && dts-bundle-generator --config dts-config.js",
    "tsc": "ttsc -p tsconfig.prod.json",
    "tsc-watch": "npm run tsc -- --watch --preserveWatchOutput",
    "tsc-verify": "tsc -b tsconfig.composite.json",
    "lint": "npm-run-all -p lint:**",
    "lint:js": "eslint --format=unix --ext .js,.md,.javascript ./",
    "lint:ts": "eslint --format=unix --ext .ts,.typescript ./",
    "lint:md": "./node_modules/.bin/markdownlint -i \"**/node_modules/**\" \"**/*.md\"",
    "check-markdown-links": "node scripts/check-markdown-links.js",
    "rollup": "rollup -c rollup.config.js",
    "rollup-watch": "npm run rollup -- --watch",
    "build": "npm-run-all tsc rollup bundle-dts",
    "build:watch": "npm-run-all tsc -p tsc-watch rollup-watch",
    "build:prod": "cross-env NODE_ENV=production npm run build",
    "build:release": "cross-env BUILD_TAG=release npm run build:prod",
    "prepare-release": "npm-run-all clean build:release && node ./scripts/clean-package-json.js",
    "size-limit": "size-limit",
    "verify": "npm-run-all clean -p lint check-markdown-links build:prod -p tsc-verify test size-limit",
    "test": "mocha tests/unittests/**/*.spec.ts"
  }
}<|MERGE_RESOLUTION|>--- conflicted
+++ resolved
@@ -73,11 +73,7 @@
     "rollup-plugin-terser": "~7.0.2",
     "size-limit": "~4.10.3",
     "ts-node": "~9.1.1",
-<<<<<<< HEAD
-    "ts-transformer-properties-rename": "~0.10.0",
-=======
     "ts-transformer-properties-rename": "~0.11.0",
->>>>>>> 4e267e06
     "ts-transformer-strip-const-enums": "~1.0.1",
     "tslib": "2.2.0",
     "tslint": "6.1.3",
